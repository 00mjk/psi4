--- conflicted
+++ resolved
@@ -46,215 +46,211 @@
 props2:       DF-SCF cc-pVDZ of benzene-hydronium ion, scanning the dissociation coordinate with Python's built-in loop mechanism. The geometry is specified by a Z-matrix with dummy atoms, fixed parameters, updated parameters, and separate charge/multiplicity specifiers for each monomer. One-electron properties computed for dimer and one monomer.
 
 
-<<<<<<< HEAD
+rasci-c2-active:  6-31G* C2 Test RASCI Energy Point, testing two different ways of specifying the active space, either with the ACTIVE keyword, or with RAS1, RAS2, RESTRICTED_DOCC, and RESTRICTED_UOCC
+
+
+adc1:         ADC/6-31G** on H2O
+
+
+cc39:         RHF-CC2-LR/cc-pVDZ dynamic polarizabilities of HOF molecule.
+
+
+mcscf1:       ROHF 6-31G** energy of the $^{3}B@@1$  state of CH2, with Z-matrix input. The occupations are specified explicitly.
+
+
+opt5:         6-31G** UHF CH2 3B1 optimization
+
+
+scf-bz2:      Benzene Dimer Out-of-Core HF/cc-pVDZ
+
+
+cc6:          Frozen-core CCSD(T)/cc-pVDZ on C4H4N anion with disk ao algorithm
+
+
+psimrcc-sp1:  Mk-MRCCSD single point. $^3 \Sigma ^-$ O2 state described using the Ms = 0 component of the triplet.  Uses ROHF triplet orbitals.
+
+
+cc29:         CCSD/cc-pVDZ optical rotation calculation (both gauges) on Cartesian H2O2
+
+
+cc14:         ROHF-CCSD/cc-pVDZ $^{3}B@@1$ CH2 geometry optimization via analytic gradients
+
+
+matrix1:      An example of using BLAS and LAPACK calls directly from the Psi input file, demonstrating matrix multiplication, eigendecomposition, Cholesky decomposition and LU decomposition. These operations are performed on vectors and matrices provided from the Psi library.
+
+
+scf5:         Test of all different algorithms and reference types for SCF, on singlet and triplet O2, using the cc-pVTZ basis set.
+
+
+fci-h2o-2:    6-31G H2O Test FCI Energy Point
+
+
+cc42:         RHF-CC2-LR/STO-3G optical rotation of (S)-methyloxirane.  gauge = length, omega = (589 355 nm)
+
+
+fd-freq-gradient-large:  SCF DZ finite difference frequencies by energies for C4NH4
+
+
+sad1:         Test of the superposition of atomic densities (SAD) guess, using a highly distorted water geometry with a cc-pVDZ basis set.  This is just a test of the code and the user need only specify guess=sad to the SCF module's (or global) options in order to use a SAD guess. The test is first performed in C2v symmetry, and then in C1.
+
+
+mrcc4:        CCSDT cc-pVDZ optimization and frequencies for the H2O molecule using MRCC
+
+
+pywrap_db2:   Database calculation with psi4-generated input. Should not be used as a model input file but as a canary to avoid breaking database/input parser dependencies.
+
+
+fci-h2o:      6-31G H2O Test FCI Energy Point
+
+
+cc34:         RHF-CCSD/cc-pVDZ energy of H2O partitioned into pair energy contributions.
+
+
+pywrap_cbs1:  Various basis set extrapolation tests
+
+
+rasci-ne:     Ne atom RASCI/cc-pVQZ  Example of split-virtual CISD[TQ] from Sherrill and Schaefer, J. Phys. Chem. XXX This uses a "primary" virtual space 3s3p (RAS 2), a "secondary" virtual space 3d4s4p4d4f (RAS 3), and a "tertiary" virtual space consisting of the remaining virtuals.  First, an initial CISD computation is run to get the natural orbitals; this allows a meaningful partitioning of the virtual orbitals into groups of different importance.  Next, the RASCI is run.  The split-virtual CISD[TQ] takes all singles and doubles, and all triples and quadruples with no more than 2 electrons in the secondary virtual subspace (RAS 3).  If any electrons are present in the tertiary virtual subspace (RAS 4), then that excitation is only allowed if it is a single or double.
+
+
+cc47:         EOM-CCSD/cc-pVDZ on H2O2 with two excited states in each irrep
+
+
+pubchem1:     Benzene vertical singlet-triplet energy difference computation, using the PubChem database to obtain the initial geometry, at the UHF an ROHF levels of theory.
+
+
+sapt2:        SAPT0 aug-cc-pVDZ computation of the benzene-methane interaction energy, using the aug-pVDZ-JKFIT DF basis for SCF, the aug-cc-pVDZ-RI DF basis for SAPT0 induction and dispersion, and the aug-pVDZ-JKFIT DF basis for SAPT0 electrostatics and induction. This example uses frozen core as well as asyncronous I/O while forming the DF integrals and CPHF coefficients.
+
+
+cc36:         CC2(RHF)/cc-pVDZ energy of H2O.
+
+
+cc9:          UHF-CCSD(T) cc-pVDZ frozen-core energy for the $^2\Sigma^+$ state of the CN radical, with Z-matrix input.
+
+
+cc9a:         ROHF-CCSD(T) cc-pVDZ energy for the $^2\Sigma^+$ state of the CN radical,  with Z-matrix input.
+
+
+opt2-fd:      SCF DZ allene geometry optimzation, with Cartesian input
+
+
+mints3:       Test individual integral objects for correctness.
+
+
+cc50:         EOM-CC3(ROHF) on CH radical with user-specified basis and properties for particular root
+
+
+cc8:          UHF-CCSD(T) cc-pVDZ frozen-core energy for the $^2\Sigma^+$ state of the CN radical, with Z-matrix input.
+
+
+cc13a:        UHF-CCSD(T)/cc-pVDZ $^{3}B@@1$ CH2 geometry optimization via analytic gradients
+
+
+cc44:         Test case for some of the PSI4 out-of-core codes.  The code is given only 2.0 MB of memory, which is insufficient to hold either the A1 or B2 blocks of an ovvv quantity in-core, but is sufficient to hold at least two copies of an oovv quantity in-core.
+
+
+opt1-fd:      SCF STO-3G geometry optimzation, with Z-matrix input, by finite-differences
+
+
+adc2:         ADC/aug-cc-pVDZ on two water molecules that are distant from 1000 angstroms from each other
+
+
+mrcc3:        CCSD(T) cc-pVDZ geometry optimization for the H2O molecule using MRCC.
+
+
+scf1:         RHF cc-pVQZ energy for the BH molecule, with Cartesian input.
+
+
+cc26:         Single-point gradient, analytic and via finite-differences of 2-1A1 state of H2O with EOM-CCSD
+
+
+tu5-sapt:     Example SAPT computation for ethene*ethine (i.e., ethylene*acetylene), test case 16 from the S22 database
+
+
+zaptn-nh2:    ZAPT(n)/6-31G NH2 Energy Point, with n=2-25
+
+
+mints4:       A demonstration of mixed Cartesian/ZMatrix geometry specification, using variables, for the benzene-hydronium complex.  Atoms can be placed using ZMatrix coordinates, whether they belong to the same fragment or not.  Note that the Cartesian specification must come before the ZMatrix entries because the former define absolute positions, while the latter are relative.
+
+
+fd-freq-energy-large:  SCF DZ finite difference frequencies by energies for C4NH4
+
+
+cc16:         UHF-B-CCD(T)/cc-pVDZ $^{3}B@@1$ CH2 single-point energy (fzc, MO-basis $\langle ab|cd \rangle$ )
+
+
+tu2-ch2-energy:  Sample UHF/6-31G** CH2 computation
+
+
+cisd-sp-2:    6-31G** H2O Test CISD Energy Point
+
+
+dcft4:        DCFT calculation for the Ne atom, with the K06 functional. This performs both two-step and simultaneous update of the orbitals and cumulant using DIIS extrapolation. Four-virtual integrals are handled in the MO Basis. The reference DCFT energy is taken from the JCP 133 174122 (2010) paper
+
+
+scf2:         RI-SCF cc-pVTZ energy of water, with Z-matrix input and cc-pVTZ-RI auxilliary basis.
+
+
+mints1:       Symmetry tests for a range of molecules.  This doesn't actually compute any energies, but serves as an example of the many ways to specify geometries in Psi4.
+
+
+cc15:         RHF-B-CCD(T)/6-31G** H2O single-point energy (fzc, MO-basis $\langle ab|cd \rangle$)
+
+
+fci-dipole:   6-31G H2O Test FCI Energy Point
+
+
+frac:         Carbon/UHF Fractionally-Occupied SCF Test Case 
+
+
+cc27:         Single point gradient of 1-1B2 state of H2O with EOM-CCSD
+
+
+tu6-cp-ne2:   Example potential energy surface scan and CP-correction for Ne2
+
+
+cc41:         RHF-CC2-LR/cc-pVDZ optical rotation of H2O2.  gauge = both, omega = (589 355 nm)
+
+
+scf11-freq-from-energies:  Test frequencies by finite differences of energies for planar C4NH4 TS
+
+
+cc22:         ROHF-EOM-CCSD/DZ on the lowest two states of each irrep in $^{3}B@@1$ CH2.
+
+
+tu4-h2o-freq:  Frequencies for H2O HF/cc-pVDZ at optimized geometry
+
+
+mp2_1:        All-electron MP2 6-31G** geometry optimization of water
+
+
+cc40:         RHF-CC2-LR/cc-pVDZ optical rotation of H2O2.  gauge = length, omega = (589 355 nm)
+
+
+cisd-h2o-clpse:  6-31G** H2O Test CISD Energy Point with subspace collapse
+
+
+cc8c:         ROHF-CCSD cc-pVDZ frozen-core energy for the $^2\Sigma^+$ state of the  CN radical, with Cartesian input.
+
+
+cisd-sp:      6-31G** H2O Test CISD Energy Point
+
+
+fd-freq-gradient:  STO-3G frequencies for H2O by finite-differences of gradients
+
+
+psimrcc-ccsd_t-1:  Mk-MRCCSD(T) single point. $^1A@@1$ CH2 state described using the Ms = 0 component of the singlet.  Uses RHF singlet orbitals.
+
+
+dft1:         DFT Functional Test
+
+
+castup1:      Test of SAD/Cast-up (mainly not dying due to file weirdness)
+
+
+cc37:         CC2(UHF)/cc-pVDZ energy of H2O+.
+
+
 cc21:         ROHF-EOM-CCSD/DZ analytic gradient lowest $^{2}A@@1$ excited state of H2O+ (B1 excitation)
-=======
-rasci-c2-active:  6-31G* C2 Test RASCI Energy Point, testing two different ways of specifying the active space, either with the ACTIVE keyword, or with RAS1, RAS2, RESTRICTED_DOCC, and RESTRICTED_UOCC
->>>>>>> 4f4a1260
-
-
-adc1:         ADC/6-31G** on H2O
-
-
-cc39:         RHF-CC2-LR/cc-pVDZ dynamic polarizabilities of HOF molecule.
-
-
-mcscf1:       ROHF 6-31G** energy of the $^{3}B@@1$  state of CH2, with Z-matrix input. The occupations are specified explicitly.
-
-
-opt5:         6-31G** UHF CH2 3B1 optimization
-
-
-scf-bz2:      Benzene Dimer Out-of-Core HF/cc-pVDZ
-
-
-cc6:          Frozen-core CCSD(T)/cc-pVDZ on C4H4N anion with disk ao algorithm
-
-
-psimrcc-sp1:  Mk-MRCCSD single point. $^3 \Sigma ^-$ O2 state described using the Ms = 0 component of the triplet.  Uses ROHF triplet orbitals.
-
-
-cc29:         CCSD/cc-pVDZ optical rotation calculation (both gauges) on Cartesian H2O2
-
-
-cc14:         ROHF-CCSD/cc-pVDZ $^{3}B@@1$ CH2 geometry optimization via analytic gradients
-
-
-matrix1:      An example of using BLAS and LAPACK calls directly from the Psi input file, demonstrating matrix multiplication, eigendecomposition, Cholesky decomposition and LU decomposition. These operations are performed on vectors and matrices provided from the Psi library.
-
-
-scf5:         Test of all different algorithms and reference types for SCF, on singlet and triplet O2, using the cc-pVTZ basis set.
-
-
-fci-h2o-2:    6-31G H2O Test FCI Energy Point
-
-
-cc42:         RHF-CC2-LR/STO-3G optical rotation of (S)-methyloxirane.  gauge = length, omega = (589 355 nm)
-
-
-fd-freq-gradient-large:  SCF DZ finite difference frequencies by energies for C4NH4
-
-
-sad1:         Test of the superposition of atomic densities (SAD) guess, using a highly distorted water geometry with a cc-pVDZ basis set.  This is just a test of the code and the user need only specify guess=sad to the SCF module's (or global) options in order to use a SAD guess. The test is first performed in C2v symmetry, and then in C1.
-
-
-mrcc4:        CCSDT cc-pVDZ optimization and frequencies for the H2O molecule using MRCC
-
-
-pywrap_db2:   Database calculation with psi4-generated input. Should not be used as a model input file but as a canary to avoid breaking database/input parser dependencies.
-
-
-fci-h2o:      6-31G H2O Test FCI Energy Point
-
-
-cc34:         RHF-CCSD/cc-pVDZ energy of H2O partitioned into pair energy contributions.
-
-
-pywrap_cbs1:  Various basis set extrapolation tests
-
-
-rasci-ne:     Ne atom RASCI/cc-pVQZ  Example of split-virtual CISD[TQ] from Sherrill and Schaefer, J. Phys. Chem. XXX This uses a "primary" virtual space 3s3p (RAS 2), a "secondary" virtual space 3d4s4p4d4f (RAS 3), and a "tertiary" virtual space consisting of the remaining virtuals.  First, an initial CISD computation is run to get the natural orbitals; this allows a meaningful partitioning of the virtual orbitals into groups of different importance.  Next, the RASCI is run.  The split-virtual CISD[TQ] takes all singles and doubles, and all triples and quadruples with no more than 2 electrons in the secondary virtual subspace (RAS 3).  If any electrons are present in the tertiary virtual subspace (RAS 4), then that excitation is only allowed if it is a single or double.
-
-
-cc47:         EOM-CCSD/cc-pVDZ on H2O2 with two excited states in each irrep
-
-
-pubchem1:     Benzene vertical singlet-triplet energy difference computation, using the PubChem database to obtain the initial geometry, at the UHF an ROHF levels of theory.
-
-
-sapt2:        SAPT0 aug-cc-pVDZ computation of the benzene-methane interaction energy, using the aug-pVDZ-JKFIT DF basis for SCF, the aug-cc-pVDZ-RI DF basis for SAPT0 induction and dispersion, and the aug-pVDZ-JKFIT DF basis for SAPT0 electrostatics and induction. This example uses frozen core as well as asyncronous I/O while forming the DF integrals and CPHF coefficients.
-
-
-cc36:         CC2(RHF)/cc-pVDZ energy of H2O.
-
-
-cc9:          UHF-CCSD(T) cc-pVDZ frozen-core energy for the $^2\Sigma^+$ state of the CN radical, with Z-matrix input.
-
-
-cc9a:         ROHF-CCSD(T) cc-pVDZ energy for the $^2\Sigma^+$ state of the CN radical,  with Z-matrix input.
-
-
-opt2-fd:      SCF DZ allene geometry optimzation, with Cartesian input
-
-
-mints3:       Test individual integral objects for correctness.
-
-
-cc50:         EOM-CC3(ROHF) on CH radical with user-specified basis and properties for particular root
-
-
-cc8:          UHF-CCSD(T) cc-pVDZ frozen-core energy for the $^2\Sigma^+$ state of the CN radical, with Z-matrix input.
-
-
-cc13a:        UHF-CCSD(T)/cc-pVDZ $^{3}B@@1$ CH2 geometry optimization via analytic gradients
-
-
-cc44:         Test case for some of the PSI4 out-of-core codes.  The code is given only 2.0 MB of memory, which is insufficient to hold either the A1 or B2 blocks of an ovvv quantity in-core, but is sufficient to hold at least two copies of an oovv quantity in-core.
-
-
-opt1-fd:      SCF STO-3G geometry optimzation, with Z-matrix input, by finite-differences
-
-
-adc2:         ADC/aug-cc-pVDZ on two water molecules that are distant from 1000 angstroms from each other
-
-
-mrcc3:        CCSD(T) cc-pVDZ geometry optimization for the H2O molecule using MRCC.
-
-
-scf1:         RHF cc-pVQZ energy for the BH molecule, with Cartesian input.
-
-
-cc26:         Single-point gradient, analytic and via finite-differences of 2-1A1 state of H2O with EOM-CCSD
-
-
-tu5-sapt:     Example SAPT computation for ethene*ethine (i.e., ethylene*acetylene), test case 16 from the S22 database
-
-
-zaptn-nh2:    ZAPT(n)/6-31G NH2 Energy Point, with n=2-25
-
-
-mints4:       A demonstration of mixed Cartesian/ZMatrix geometry specification, using variables, for the benzene-hydronium complex.  Atoms can be placed using ZMatrix coordinates, whether they belong to the same fragment or not.  Note that the Cartesian specification must come before the ZMatrix entries because the former define absolute positions, while the latter are relative.
-
-
-fd-freq-energy-large:  SCF DZ finite difference frequencies by energies for C4NH4
-
-
-cc16:         UHF-B-CCD(T)/cc-pVDZ $^{3}B@@1$ CH2 single-point energy (fzc, MO-basis $\langle ab|cd \rangle$ )
-
-
-tu2-ch2-energy:  Sample UHF/6-31G** CH2 computation
-
-
-cisd-sp-2:    6-31G** H2O Test CISD Energy Point
-
-
-dcft4:        DCFT calculation for the Ne atom, with the K06 functional. This performs both two-step and simultaneous update of the orbitals and cumulant using DIIS extrapolation. Four-virtual integrals are handled in the MO Basis. The reference DCFT energy is taken from the JCP 133 174122 (2010) paper
-
-
-scf2:         RI-SCF cc-pVTZ energy of water, with Z-matrix input and cc-pVTZ-RI auxilliary basis.
-
-
-mints1:       Symmetry tests for a range of molecules.  This doesn't actually compute any energies, but serves as an example of the many ways to specify geometries in Psi4.
-
-
-cc15:         RHF-B-CCD(T)/6-31G** H2O single-point energy (fzc, MO-basis $\langle ab|cd \rangle$)
-
-
-fci-dipole:   6-31G H2O Test FCI Energy Point
-
-
-frac:         Carbon/UHF Fractionally-Occupied SCF Test Case 
-
-
-cc27:         Single point gradient of 1-1B2 state of H2O with EOM-CCSD
-
-
-tu6-cp-ne2:   Example potential energy surface scan and CP-correction for Ne2
-
-
-cc41:         RHF-CC2-LR/cc-pVDZ optical rotation of H2O2.  gauge = both, omega = (589 355 nm)
-
-
-scf11-freq-from-energies:  Test frequencies by finite differences of energies for planar C4NH4 TS
-
-
-cc22:         ROHF-EOM-CCSD/DZ on the lowest two states of each irrep in $^{3}B@@1$ CH2.
-
-
-tu4-h2o-freq:  Frequencies for H2O HF/cc-pVDZ at optimized geometry
-
-
-mp2_1:        All-electron MP2 6-31G** geometry optimization of water
-
-
-cc40:         RHF-CC2-LR/cc-pVDZ optical rotation of H2O2.  gauge = length, omega = (589 355 nm)
-
-
-cisd-h2o-clpse:  6-31G** H2O Test CISD Energy Point with subspace collapse
-
-
-cc8c:         ROHF-CCSD cc-pVDZ frozen-core energy for the $^2\Sigma^+$ state of the  CN radical, with Cartesian input.
-
-
-cisd-sp:      6-31G** H2O Test CISD Energy Point
-
-
-fd-freq-gradient:  STO-3G frequencies for H2O by finite-differences of gradients
-
-
-psimrcc-ccsd_t-1:  Mk-MRCCSD(T) single point. $^1A@@1$ CH2 state described using the Ms = 0 component of the singlet.  Uses RHF singlet orbitals.
-
-
-dft1:         DFT Functional Test
-
-
-castup1:      Test of SAD/Cast-up (mainly not dying due to file weirdness)
-
-
-cc37:         CC2(UHF)/cc-pVDZ energy of H2O+.
-
-
-cc21:         ROHF-EOM-CCSD/DZ analytic gradient lowest $^{2}A@@1$ excited state of H2O+ (B1 excitation)
 
 
 cc2:          6-31G** H2O CCSD optimization by energies, with Z-Matrix input
