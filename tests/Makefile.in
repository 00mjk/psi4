--- conflicted
+++ resolved
@@ -8,13 +8,8 @@
 #  This is probably not the final solution:
 maddness_subdirs = dfmp2_1 dfmp2_2
 
-<<<<<<< HEAD
 cc_subdirs = cc1 cc2 cc3 cc4 cc4a cc5a cc6 cc8 cc8a cc8b cc8c cc9 cc9a cc10 cc11 \
-cc12 cc13 cc13a cc15 cc16 cc17 cc18 cc19 cc22 cc24 cc25 cc26 cc27 cc28 \
-=======
-cc_subdirs = cc1 cc2 cc4 cc4a cc5a cc6 cc8 cc8a cc8b cc8c cc9 cc9a cc10 cc11 \
 cc12 cc13 cc13a cc14 cc15 cc16 cc17 cc18 cc19 cc22 cc24 cc25 cc26 cc27 cc28 \
->>>>>>> b73fa6c0
 cc29 cc30 cc31 cc32 cc33 cc34 cc35 cc36 cc37 cc38 cc39 cc40 cc41 cc42 \
 cc43 cc44 cc45 cc49 cc50 cc51 cc52 # cc5 these should be restored when fixed
 
