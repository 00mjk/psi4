--- conflicted
+++ resolved
@@ -1232,16 +1232,10 @@
         .def("Z", &Molecule::Z, py::return_value_policy::copy,
              "Nuclear charge of atom arg0 (0-indexed without dummies)")
         .def("mass_number", &Molecule::mass_number, py::return_value_policy::copy, "Mass number (A) of atom if known, else -1")
-<<<<<<< HEAD
-        .def("x", &Molecule::x, "x position of atom")
-        .def("y", &Molecule::y, "y position of atom")
-        .def("z", &Molecule::z, "z position of atom")
-        .def("xyz", vector_by_index(&Molecule::xyz), "Return the Vector3 for atom i", py::arg("i"))
-=======
         .def("x", &Molecule::x, "x position [Bohr] of atom arg0 (0-indexed without dummies)")
         .def("y", &Molecule::y, "y position [Bohr] of atom arg0 (0-indexed without dummies)")
         .def("z", &Molecule::z, "z position [Bohr] of atom arg0 (0-indexed without dummies)")
->>>>>>> 28a9a54f
+        .def("xyz", vector_by_index(&Molecule::xyz), "Return the Vector3 for atom i", py::arg("i"))
         .def("fZ", &Molecule::fZ, py::return_value_policy::copy,
              "Nuclear charge of atom arg1 (0-indexed including dummies)")
         .def("fx", &Molecule::fx, "x position of atom arg0 (0-indexed including dummies in Bohr)")
@@ -1310,14 +1304,11 @@
         .def("get_fragment_multiplicities", &Molecule::get_fragment_multiplicities,
              "Gets the multiplicity of each fragment")
         .def("atom_at_position", &Molecule::atom_at_position1,
-<<<<<<< HEAD
-             "Tests to see if an atom is at the position arg2 with a given tolerance arg3")
-        .def("atom_at_position", &Molecule::atom_at_position3,
-             "Tests to see if an atom is at the position arg2 with a given tolerance arg3.")
-=======
              "Tests to see if an atom is at the position *coord* with a given tolerance *tol*",
              py::arg("coord"), py::arg("tol"))
->>>>>>> 28a9a54f
+        .def("atom_at_position", &Molecule::atom_at_position3,
+             "Tests to see if an atom is at the position *coord* with a given tolerance *tol*",
+             py::arg("coord"), py::arg("tol"))
         .def("print_out", &Molecule::print, "Prints the molecule in Cartesians in input units to output file")
         .def("print_out_in_bohr", &Molecule::print_in_bohr, "Prints the molecule in Cartesians in Bohr to output file")
         .def("print_out_in_angstrom", &Molecule::print_in_angstrom,
