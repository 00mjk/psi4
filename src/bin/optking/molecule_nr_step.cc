--- conflicted
+++ resolved
@@ -135,13 +135,8 @@
   }
 
   // fix rotation matrix for rotations in QCHEM EFP code
-<<<<<<< HEAD
   for (int I=0; I<fb_fragments.size(); ++I)
     fb_fragments[I]->displace( I, &(dq[g_fb_fragment_coord_offset(I)]) );
-=======
-  for (int I=0; I<efp_fragments.size(); ++I)
-    efp_fragments[I]->displace( I, &(dq[g_efp_fragment_intco_offset(I)]) );
->>>>>>> fa278d54
 
   if (!Opt_params.efp_fragments)
     symmetrize_geom(); // now symmetrize the geometry for next step
