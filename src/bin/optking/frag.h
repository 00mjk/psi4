/*
 *@BEGIN LICENSE
 *
 * PSI4: an ab initio quantum chemistry software package
 *
 * This program is free software; you can redistribute it and/or modify
 * it under the terms of the GNU General Public License as published by
 * the Free Software Foundation; either version 2 of the License, or
 * (at your option) any later version.
 *
 * This program is distributed in the hope that it will be useful,
 * but WITHOUT ANY WARRANTY; without even the implied warranty of
 * MERCHANTABILITY or FITNESS FOR A PARTICULAR PURPOSE.  See the
 * GNU General Public License for more details.
 *
 * You should have received a copy of the GNU General Public License along
 * with this program; if not, write to the Free Software Foundation, Inc.,
 * 51 Franklin Street, Fifth Floor, Boston, MA 02110-1301 USA.
 *
 *@END LICENSE
 */

/*!
   \ingroup optking
   \file frag.h : header for fragment class
*/
#ifndef _opt_frag_h_
#define _opt_frag_h_

#include <cstdio>
#include <vector>
#include <string>
#include "libparallel/ParallelPrinter.h"
#include "print.h"
#include "coordinates.h"
#include "psi4-dec.h"

namespace opt {

class INTERFRAG;
using std::vector;

/*!
  \ingroup optking
  \class   FRAG
  \brief   A group of atoms, its geometry, and its internal coordinates.
  */
class FRAG {

<<<<<<< HEAD
 protected:              // private, except the EFP derived class can access
  int natom;             //< number of atoms in fragment
  double *Z;             //< atomic numbers
  double **geom;         //< cartesian coordinates
  double **grad;         //< cartesian coordinates
  double *mass;          //< nuclear masses
=======
 protected: // private, except the efp derived class can access
  int natom;      //< number of atoms in fragment
//****AVC****//
  int libmints_grad_index;
  int libmints_geom_index;
//****AVC****//
  double *Z;      //< atomic numbers
  double **geom;  //< cartesian coordinates
  double **grad;  //< cartesian coordinates
  double *mass;   //< nuclear masses
>>>>>>> fa278d54
  bool   **connectivity; //< connectivity matrix
  bool frozen;           //< whether to optimize
  COMBO_COORDINATES coords; //< simple or linear combinations of simple coordinates
  
 public:
  friend class INTERFRAG;

  /** Constructor to create fragment.

    There is one constructor to insert the atoms, and a different constructor available
    just to allocate the memory.
    \param natom_in number of atoms.
    \param Z_in     atomic charges
    \param geom_in  Cartesian coordinates (natom_in x 3)
    */
  FRAG(int natom_in, double *Z_in, double **geom_in); // use if Z and geom are known
  FRAG(int natom_in);

  ~FRAG(); // free memory

  /** Description
    \returns number of atoms.
    */
  int g_natom(void) const { return natom; };

  void set_masses(void);

  void print_geom(std::string psi_fp, FILE *qc_fp, const int id, bool print_mass = false);
  void print_geom_grad(std::string psi_fp, FILE *qc_fp, const int id, bool print_mass = false);
  void print_simples(std::string psi_fp, FILE *qc_fp, int atom_offset=0) const;
  void print_coords(std::string psi_fp, FILE *qc_fp, int atom_offset=0) const;
  void print_combinations(std::string psi_fp, FILE *qc_fp) const;
  void print_intco_dat(std::string psi_fp, FILE *qc_fp, int atom_offset=0) const;

  std::string get_coord_definition(int coord_index, int atom_offset=0);
  std::string get_simple_definition(int simple_index, int atom_offset=0);

  void update_connectivity_by_distances(void);
  void update_connectivity_by_bonds(void);

  void print_connectivity(std::string psi_fp, FILE *qc_fp, const int id, const int offset = 0) const ;

  // add simple internals based on connectivity; return number added
  int add_stre_by_connectivity(void);
  int add_bend_by_connectivity(void);
  int add_tors_by_connectivity(void);
  int add_cartesians(void);

  int form_trivial_coord_combinations(void);
  int form_delocalized_coord_combinations(void);
  int form_natural_coord_combinations(void);

  int add_simples_by_connectivity(void) {
    int n;
    n  = add_stre_by_connectivity();
    n += add_bend_by_connectivity();
    n += add_tors_by_connectivity(); // but check bond angles
    return n;
  }

  int add_auxiliary_bonds(void);

  // add connectivity between two atoms; atom numbers are for fragment
  void connect(int i, int j) {
    connectivity[i][j] = connectivity[j][i] = true;
  }

  // Compute B matrix for only this fragment
  double ** compute_B(void) const ;

  // Compute B matrix. Use prevously allocated memory.  Offsets are ideal for molecule.
  void compute_B(double **B_in, int coord_offset, int atom_offset) const ;

  // Compute B only for the simple coordinates.
  //void compute_B_simples(double **B, int coord_offset, int atom_offset) const;

  void compute_G(double **, bool use_masses=false) const;

  // Compute B' matrix for one coordinate in given memory with given geometry.
  void compute_derivative_B(GeomType g, int coord_index, double **Bprime, int atom_offset) const;

  // Compute B' matrix for one coordinate in given memory with present geometry.
  void compute_derivative_B(int coord_index, double **Bprime, int atom_offset) const;

  // Compute B' matrix for one coordinate for fragment.
  double ** compute_derivative_B(int coord_index) const;

  // compute and print B matrix (for debugging)
  void print_B(std::string psi_fp, FILE *qc_fp) const ;

  // check nearness to 180 and save value
  void fix_tors_near_180(void);

  // check if interior angles of torsion are near 0 or linear
  //bool check_tors_for_bad_angles(void) const;

  // return number of intrafragment coordinates
  int Ncoord(void) const { return coords.index.size(); };

  // The following 2 functions are only used by the B matrix testing routines.
  // return natom in definition of coord # coord_index
  int g_simple_natom(const int coord_index) const {
    return coords.simples.at(coord_index)->g_natom();
  }

  // return atom i in definition of coord # coord_index
  int g_simple_atom(const int coord_index, const int atom) const {
    return coords.simples.at(coord_index)->g_atom(atom);
  }

  // return array of atomic numbers
  double *g_Z(void) const;
  double *g_Z_pointer(void) { return Z; }

  //print s vectors to output file
  void print_s(std::string psi_fp, FILE *qc_fp, GeomType geom) const {
    coords.print_s(psi_fp, qc_fp, geom);
    return;
  }

  // Get all values.
  double *coord_values(void) const;
  double *coord_values(GeomType geom) const;

  // Get one value.
  double coord_value(int lookup) const;
  double coord_value(GeomType geom, int lookup) const;

  // Identify wayward angles
  std::vector<int>  validate_angles(double const * const dq, int atom_offset);

  // is simple one already present?
  bool present(const SIMPLE_COORDINATE *one) const;

  int find(const SIMPLE_COORDINATE *one) const;

//****AVC****//
  void set_libmints_grad_index(int index) { libmints_grad_index = index; }
  void set_libmints_geom_index(int index) { libmints_geom_index = index; }
  int get_libmints_grad_index(void) const { return libmints_grad_index; }
  int get_libmints_geom_index(void) const { return libmints_geom_index; }
//****AVC****//


  // displace fragment by dq ; forces and offset are provided for printing
  void displace(double *dq, double *fq, int atom_offset=0);
  // utility used by displace
  bool displace_util(double *dq, bool focus_on_constraints);

  double ** g_geom_pointer(void) { return geom; };           // returns pointer
  double ** g_geom(void) const;                              // returns a copy
  GeomType g_geom_const_pointer(void) const { return geom;}; // returns const pointer

  double ** g_grad(void);
  double ** g_grad_pointer(void) {return grad;};

  double * g_geom_array(void);
  double * g_grad_array(void);
  void set_geom_array(double * geom_array_in);
  void set_geom(double ** geom_in);
  void set_grad(double **grad_in);

  void print_geom(std::string psi_fp, FILE *qc_fp); // write cartesian geometry out for next step

  double ** H_guess(void);
  // function to help with Lindh guess hessian
  double Lindh_rho(int A, int B, double RAB) const;
  // function to help with Lindh guess hessian - original constants
  double **Lindh_guess(void);
  bool **g_connectivity(void) const;
  const bool * const * g_connectivity_pointer(void) const;

  bool read_coord(std::vector<std::string> & tokens, int first_atom_offset);

  // return matrix of constraints on coordinates
  double ** compute_constraints(void) const;

  // add any missing hydrogen bonds within the fragment
  // return number added
  int add_hbonds(void);

  void simple_add(SIMPLE_COORDINATE * i) {
    coords.simples.push_back(i);
  }

  double g_mass(int i) { return mass[i]; }

  // relating to frozen fragments
  bool is_frozen(void) const { return frozen; }
  void freeze(void)   { frozen = true; }
  void unfreeze(void) { frozen = false; }

  /**
   * Compute center of mass of given geometry
   */
  double *com(GeomType in_geom);
  /**
   * Compute center of mass of fragment geometry
   */
  double *com(void) { return (com(geom)); }
  /**
   * Compute intertia tensor of given geometry
   */
  double **inertia_tensor (GeomType in_geom);
  /**
   * Compute intertia tensor of fragment geometry
   */
  double **inertia_tensor(void) { return (inertia_tensor(geom)); }
  /**
   * Compute principal axes of given geometry
   */
  int principal_axes(GeomType geom, double **axes, double *evals);
  /**
   * Compute principal axes of fragment geometry
   * @param evals are moments returned in ascending order; zero evals (and evects) are removed.
   * @param axes rows are principal axes.
   * @returns The number of non-zero principal axes.
   *
   * We may have to canonically order the degenerate evals later.
   */
  int principal_axes(double **axes, double *evals) {
    return (principal_axes(geom, axes, evals));
  }

  // These functions are needed for the forces() function
  // to apply user-defined equilibrium extra forces.
  bool coord_has_fixed_eq_val(int coord_index) const {
    return coords.simples[coord_index]->has_fixed_eq_val();
  }
  double coord_fixed_eq_val(int coord_index) const {
    return coords.simples[coord_index]->fixed_eq_val();
  }
  void add_combination_coord(vector<int> ids, vector<double> coeffs); // for molecule_read_coord

  /**
   * @param R_list string of atom pairs for frozen distances
   * @param B_list string of atom triples for frozen bends
   * @param D_list string of atom quartets for frozen dihedrals
   * @returns True if any constraints are present.
  */
  bool apply_frozen_constraints(std::string R_list, std::string B_list, std::string D_list);

  /**
   * @param R_list string of atom pairs + equilibrium value for fixed distances
   * @param B_list string of atom triplets + equilibrium value for fixed bends
   * @param D_list string of atom quartets + equilibrium value for fixed dihedrals
   * @returns True if any constraints are present.
  */
  bool apply_fixed_constraints(std::string R_string, std::string B_string, std::string D_string);

  void erase_combo_coord(int index) { coords.erase_combo(index); } ;
};

}

#endif
<|MERGE_RESOLUTION|>--- conflicted
+++ resolved
@@ -47,25 +47,14 @@
   */
 class FRAG {
 
-<<<<<<< HEAD
  protected:              // private, except the EFP derived class can access
   int natom;             //< number of atoms in fragment
   double *Z;             //< atomic numbers
   double **geom;         //< cartesian coordinates
   double **grad;         //< cartesian coordinates
   double *mass;          //< nuclear masses
-=======
- protected: // private, except the efp derived class can access
-  int natom;      //< number of atoms in fragment
-//****AVC****//
-  int libmints_grad_index;
-  int libmints_geom_index;
-//****AVC****//
-  double *Z;      //< atomic numbers
-  double **geom;  //< cartesian coordinates
-  double **grad;  //< cartesian coordinates
-  double *mass;   //< nuclear masses
->>>>>>> fa278d54
+  //int libmints_grad_index;
+  //int libmints_geom_index;
   bool   **connectivity; //< connectivity matrix
   bool frozen;           //< whether to optimize
   COMBO_COORDINATES coords; //< simple or linear combinations of simple coordinates
